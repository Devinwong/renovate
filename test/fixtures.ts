--- conflicted
+++ resolved
@@ -5,12 +5,7 @@
 import type { TDataOut } from 'memfs/lib/encoding';
 import upath from 'upath';
 
-<<<<<<< HEAD
-// eslint-disable-next-line @typescript-eslint/no-unnecessary-type-assertion
-const realFs = fs;
-=======
 const realFs = fs; //jest.requireActual<typeof fs>('fs');
->>>>>>> 84a97a62
 
 /**
  * Class to work with in-memory file-system
